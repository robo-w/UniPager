[package]
name = "unipager"
<<<<<<< HEAD
version = "1.0.3"
=======
version = "2.0.0-alpha"
>>>>>>> ca721bda
authors = ["Thomas Gatzweiler <mail@thomasgatzweiler.com>"]
edition = "2018"

[dependencies]
bytes = "^0.5"
serial = "^0.4"
serde = "^1.0"
serde_derive = "^1.0"
serde_json = "^1.0"
lazy_static = "^1.0"
lapin = { version = "^1.0.0-beta3" }
failure = "^0.1"
hyper = { version = "^0.13.1" }
futures = "^0.3"
futures-core = "^0.3"
futures-util = "^0.3"
futures-timer = "^3.0.1"
tokio = "^0.2.11"
tokio-amqp = "^0.1.0-beta3"

[dependencies.reqwest]
version = "^0.10.4"
features = ["json"]

[dependencies.async-std]
version = "^1.4"
features = ["unstable", "attributes"]

[dependencies.tungstenite]
version = "^0.10"
default-features = false

[dependencies.tokio-tungstenite]
version = "^0.10.0"
default-features = false

[dependencies.raspi]
path = "lib/raspi"

<<<<<<< HEAD
[dependencies.hidapi]
version = "0.5.0"
default-features = false
features = ["linux-static-hidraw"] # linux-shared-hidraw will not build
=======
[dependencies.chrono]
version = "^0.4"
features = ["serde"]

[dependencies.log]
version = "^0.4"
features = ["std"]
>>>>>>> ca721bda
<|MERGE_RESOLUTION|>--- conflicted
+++ resolved
@@ -1,10 +1,6 @@
 [package]
 name = "unipager"
-<<<<<<< HEAD
-version = "1.0.3"
-=======
 version = "2.0.0-alpha"
->>>>>>> ca721bda
 authors = ["Thomas Gatzweiler <mail@thomasgatzweiler.com>"]
 edition = "2018"
 
@@ -44,17 +40,15 @@
 [dependencies.raspi]
 path = "lib/raspi"
 
-<<<<<<< HEAD
 [dependencies.hidapi]
 version = "0.5.0"
 default-features = false
 features = ["linux-static-hidraw"] # linux-shared-hidraw will not build
-=======
+
 [dependencies.chrono]
 version = "^0.4"
 features = ["serde"]
 
 [dependencies.log]
 version = "^0.4"
-features = ["std"]
->>>>>>> ca721bda
+features = ["std"]