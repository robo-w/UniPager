use raspi::{Direction, Gpio, Model, Pin};
use serial::{self, SerialPort};
use std::{thread, time};
use std::io::{Write};

use crate::config::Config;
use crate::transmitter::Transmitter;

pub struct C9000Transmitter {
<<<<<<< HEAD
    reset_pin: Box<Pin>,
    ptt_pin: Box<Pin>,
    send_pin: Box<Pin>,
    status_led_pin: Box<Pin>,
    connected_led_pin: Box<Pin>,
    serial: Box<serial::SerialPort>
=======
    reset_pin: Pin,
    ptt_pin: Pin,
    send_pin: Pin,
    status_led_pin: Pin,
    connected_led_pin: Pin,
    serial: Box<dyn serial::SerialPort>
>>>>>>> ca721bda
}

impl C9000Transmitter {
    pub fn new(config: &Config) -> C9000Transmitter {
        info!("Initializing C9000 transmitter...");

        if config.c9000.dummy_enabled {
            info!("Setting C9000 PA dummy output power");

            if let Ok(mut port) = serial::open(&*config.c9000.dummy_port) {
                if port
                       .configure(&serial::PortSettings {
                           baud_rate: serial::BaudRate::Baud38400,
                           char_size: serial::CharSize::Bits8,
                           parity: serial::Parity::ParityNone,
                           stop_bits: serial::StopBits::Stop1,
                           flow_control: serial::FlowControl::FlowNone
                       }).is_err() {
                    error!("Unable to configure serial port {}", config.c9000.dummy_port);
                } else {
                    if port.write_all(&[config.c9000.dummy_pa_output_level]).is_err() {
                        error!("Unable to write data to the serial port {}", config.c9000.dummy_port);
                    }
                }
            } else {
               error!("Unable to open serial port {}", config.c9000.dummy_port);
            }

        }

        let model = Model::get();
        info!("Detected {}", model);

        let mut serial = serial::open(model.serial_port()).expect(
            "Unable to open serial port"
        );

        serial
            .configure(&serial::PortSettings {
                baud_rate: serial::BaudRate::Baud38400,
                char_size: serial::CharSize::Bits8,
                parity: serial::Parity::ParityNone,
                stop_bits: serial::StopBits::Stop1,
                flow_control: serial::FlowControl::FlowNone
            })
            .expect("Unable to configure serial port");

        let gpio = Gpio::new().expect("Failed to map GPIO");

        let transmitter = C9000Transmitter {
            reset_pin: gpio.pin(0, Direction::Output),
            ptt_pin: gpio.pin(2, Direction::Output),
            send_pin: gpio.pin(3, Direction::Input),
            status_led_pin: gpio.pin(10, Direction::Output),
            connected_led_pin: gpio.pin(11, Direction::Output),
            serial: Box::new(serial)
        };

        transmitter.reset_pin.set_high();
        transmitter.status_led_pin.set_high();
        transmitter.connected_led_pin.set_high();

        transmitter
    }
}

impl Transmitter for C9000Transmitter {
    fn send(&mut self, gen: &mut dyn Iterator<Item = u32>) {
        self.ptt_pin.set_high();

        for (i, word) in gen.enumerate() {
            if i % 10 == 0 {
                if (*self.serial).flush().is_err() {
                    error!("Unable to flush serial port");
                }

                thread::sleep(time::Duration::from_millis(10));
                while !self.send_pin.read() {
                    thread::sleep(time::Duration::from_millis(1));
                }
            }

            let bytes = [
                ((word & 0xff000000) >> 24) as u8,
                ((word & 0x00ff0000) >> 16) as u8,
                ((word & 0x0000ff00) >> 8) as u8,
                (word & 0x000000ff) as u8,
            ];

            if (*self.serial).write_all(&bytes).is_err() {
                error!("Unable to write data to the serial port");
                self.ptt_pin.set_low();
                return;
            }
        }

        if (*self.serial).flush().is_err() {
            error!("Unable to flush serial port");
        }

        self.ptt_pin.set_low();
    }
}<|MERGE_RESOLUTION|>--- conflicted
+++ resolved
@@ -7,21 +7,12 @@
 use crate::transmitter::Transmitter;
 
 pub struct C9000Transmitter {
-<<<<<<< HEAD
-    reset_pin: Box<Pin>,
-    ptt_pin: Box<Pin>,
-    send_pin: Box<Pin>,
-    status_led_pin: Box<Pin>,
-    connected_led_pin: Box<Pin>,
-    serial: Box<serial::SerialPort>
-=======
-    reset_pin: Pin,
-    ptt_pin: Pin,
-    send_pin: Pin,
-    status_led_pin: Pin,
-    connected_led_pin: Pin,
+    reset_pin: Box<dyn Pin>,
+    ptt_pin: Box<dyn Pin>,
+    send_pin: Box<dyn Pin>,
+    status_led_pin: Box<dyn Pin>,
+    connected_led_pin: Box<dyn Pin>,
     serial: Box<dyn serial::SerialPort>
->>>>>>> ca721bda
 }
 
 impl C9000Transmitter {
