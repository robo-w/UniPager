use std::sync::mpsc::{self, Receiver, TryRecvError};
use std::thread;
use std::time::Duration;

use crate::config::Config;
use crate::event::{Event, EventHandler};
use crate::message::{Message, MessageProvider};
use crate::pocsag::TestGenerator;
use crate::queue::Queue;
use crate::timeslots::TimeSlots;
use crate::transmitter::{self, Transmitter};

struct Scheduler {
    config: Config,
    rx: Receiver<Event>,
    slots: TimeSlots,
    queue: Queue,
    budget: usize,
    test: bool,
    stop: bool,
    restart: bool,
}

pub fn start(config: Config, event_handler: EventHandler) {
    let (tx, rx) = mpsc::channel();
    event_handler.publish(Event::RegisterScheduler(tx));

    thread::spawn(move || {
        let mut scheduler = Scheduler::new(config, rx);
        scheduler.start();
    });
}

impl Scheduler {
    pub fn new(config: Config, rx: Receiver<Event>) -> Scheduler {
        Scheduler {
            config,
            rx,
            slots: TimeSlots::new(),
            queue: Queue::new(),
            budget: 0,
            test: false,
            stop: false,
            restart: true,
        }
    }

    pub fn start(&mut self) {
        loop {
            let transmitter = transmitter::from_config(&self.config);
            if self.test {
                self.test(transmitter);
                self.test = false;
            } else {
                self.run(transmitter);
            }

            if !self.restart {
                info!("Shutting down the scheduler...");
                return;
            } else {
                info!("Restarting the scheduler...");
                self.stop = false;
            }
        }
    }

    pub fn run(&mut self, mut transmitter: Box<dyn Transmitter>) {
        info!("Scheduler started.");

        loop {
            while self.queue.is_empty() {
                info!("Queue Empty, waiting for events.");
                self.process_next_event();
                if self.stop { return; }
            }

<<<<<<< HEAD
            info!("Queue not empty, waiting for next Timeslot. {} message(s) waiting.", self.queue.len());
            self.wait_for_next_timeslot();
            if self.stop { return; }
=======
            if self.config.master.standalone_mode {
                debug!("Sending message in standalone mode without synchronization of time slots.");
            } else {
                info!("Queue not empty, waiting for next Timeslot. {} message(s) waiting.", self.queue.len());
                self.wait_for_next_timeslot();
                if self.stop { return; }
>>>>>>> 304c53d2

                info!("Available time budget: {}", self.budget);
            }

            let message = self.queue.dequeue().unwrap();
            telemetry_update!(messages: |m| {
                self.queue.telemetry_update(m);
            });

            telemetry!(onair: true);
            transmitter.send(&mut *message.generator(self));
            telemetry!(onair: false);
        }
    }

    pub fn test(&mut self, mut transmitter: Box<dyn Transmitter>) {
        telemetry!(onair: true);
        transmitter.send(&mut TestGenerator::new(1125));
        telemetry!(onair: false);
    }

    fn wait_for_next_timeslot(&mut self) {
        loop {
            if self.slots.is_current_allowed() {
                self.budget = self.slots.calculate_budget();
                if self.budget > 30 {
                    return;
                }
            }

            let event = self.slots
                .next_allowed()
                .map(|next_slot| next_slot.duration_until())
                .map(|duration| self.recv_event_timeout(duration))
                .unwrap_or_else(|| self.recv_event());

            match event
            {
                Some(event) => self.process_event(event),
                None => return,
            }

            if self.stop { return; }
        }
    }

    fn process_next_event(&mut self) {
        if let Some(event) = self.recv_event() {
            self.process_event(event);
        }
    }

    fn process_event(&mut self, event: Event) {
        match event
        {
            Event::MessageReceived(msg) => {
                self.queue.enqueue(msg);
                telemetry_update!(messages: |m| {
                    self.queue.telemetry_update(m);
                });
            }
            Event::TimeslotsUpdate(slots) => {
                self.slots = slots;
                telemetry!(timeslots: slots);
            }
            Event::ConfigUpdate(config) => {
                self.config = config;
                self.stop = true;
                self.restart = true;
            }
            Event::Test => {
                self.test = true;
                self.stop = true;
                self.restart = true;
            }
            Event::Restart => {
                self.stop = true;
                self.restart = true;
            }
            Event::Shutdown => {
                self.stop = true;
                self.restart = false;
            }
            _ => {}
        }
    }

    fn recv_event(&mut self) -> Option<Event> {
        self.rx.recv().ok()
    }

    fn recv_event_timeout(&mut self, duration: Duration) -> Option<Event> {
        self.rx.recv_timeout(duration).ok()
    }
}

impl MessageProvider for Scheduler {
    fn next(&mut self, count: usize) -> Option<Message> {
        debug!(
            "Remaining time budget: {}",
            self.budget as i32 - count as i32
        );

        if count + 30 > self.budget {
            return None;
        }

        loop {
            match self.rx.try_recv()
            {
                Ok(event) => {
                    self.process_event(event);
                }
                Err(TryRecvError::Disconnected) => {
                    self.stop = true;
                    return None;
                }
                Err(TryRecvError::Empty) => {
                    break;
                }
            };
        }

        let message = self.queue.dequeue();

        telemetry_update!(messages: |m| {
            self.queue.telemetry_update(m);
        });

        message
    }
}<|MERGE_RESOLUTION|>--- conflicted
+++ resolved
@@ -75,19 +75,12 @@
                 if self.stop { return; }
             }
 
-<<<<<<< HEAD
-            info!("Queue not empty, waiting for next Timeslot. {} message(s) waiting.", self.queue.len());
-            self.wait_for_next_timeslot();
-            if self.stop { return; }
-=======
             if self.config.master.standalone_mode {
                 debug!("Sending message in standalone mode without synchronization of time slots.");
             } else {
                 info!("Queue not empty, waiting for next Timeslot. {} message(s) waiting.", self.queue.len());
                 self.wait_for_next_timeslot();
                 if self.stop { return; }
->>>>>>> 304c53d2
-
                 info!("Available time budget: {}", self.budget);
             }
 
